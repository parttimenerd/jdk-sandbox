/*
 * Copyright (c) 2020, Microsoft Corporation. All rights reserved.
 * Copyright (c) 2022, Alibaba Group Holding Limited. All rights reserved.
 * DO NOT ALTER OR REMOVE COPYRIGHT NOTICES OR THIS FILE HEADER.
 *
 * This code is free software; you can redistribute it and/or modify it
 * under the terms of the GNU General Public License version 2 only, as
 * published by the Free Software Foundation.
 *
 * This code is distributed in the hope that it will be useful, but WITHOUT
 * ANY WARRANTY; without even the implied warranty of MERCHANTABILITY or
 * FITNESS FOR A PARTICULAR PURPOSE.  See the GNU General Public License
 * version 2 for more details (a copy is included in the LICENSE file that
 * accompanied this code).
 *
 * You should have received a copy of the GNU General Public License version
 * 2 along with this work; if not, write to the Free Software Foundation,
 * Inc., 51 Franklin St, Fifth Floor, Boston, MA 02110-1301 USA.
 *
 * Please contact Oracle, 500 Oracle Parkway, Redwood Shores, CA 94065 USA
 * or visit www.oracle.com if you need additional information or have any
 * questions.
 *
 */

#include "precompiled.hpp"
#include "runtime/frame.inline.hpp"
#include "runtime/javaThread.hpp"

frame JavaThread::pd_last_frame() {
  assert(has_last_Java_frame(), "must have last_Java_sp() when suspended");
  vmassert(_anchor.last_Java_pc() != NULL, "not walkable");
  frame f = frame(_anchor.last_Java_sp(), _anchor.last_Java_fp(), _anchor.last_Java_pc());
  f.set_sp_is_trusted();
  return f;
}

// For Forte Analyzer AsyncGetCallTrace profiling support - thread is
// currently interrupted by SIGPROF
bool JavaThread::pd_get_top_frame_for_signal_handler(frame* fr_addr,
  void* ucontext, bool isInJava, bool forceUContextUsage) {

  assert(Thread::current() == this, "caller must be current thread");
  return pd_get_top_frame(fr_addr, ucontext, isInJava, forceUContextUsage);
}

bool JavaThread::pd_get_top_frame_for_profiling(frame* fr_addr, void* ucontext, bool isInJava,
  bool forceUContextUsage) {
  return pd_get_top_frame(fr_addr, ucontext, isInJava, forceUContextUsage);
}

<<<<<<< HEAD
bool JavaThread::pd_get_top_frame(frame* fr_addr, void* ucontext, bool isInJava,
  bool forceUContextUsage) {

  assert(this->is_Java_thread(), "must be JavaThread");

  JavaThread* jt = (JavaThread *)this;

  // If we have a last_Java_frame, then we should use it even if
  // isInJava == true.  It should be more reliable than ucontext info.
  // But forceUContextUsage == true overrides this.
  if (ucontext == NULL ||
      (!forceUContextUsage && jt->has_last_Java_frame() && jt->frame_anchor()->walkable())) {
    *fr_addr = jt->pd_last_frame();
=======
bool JavaThread::pd_get_top_frame(frame* fr_addr, void* ucontext, bool isInJava) {
  // If we have a last_Java_frame, then we should use it even if
  // isInJava == true.  It should be more reliable than CONTEXT info.
  if (has_last_Java_frame() && frame_anchor()->walkable()) {
    *fr_addr = pd_last_frame();
>>>>>>> 2f4098e1
    return true;
  }

  // At this point, we don't have a last_Java_frame, so
  // we try to glean some information out of the CONTEXT
  // if we were running Java code when SIGPROF came in.
  if (isInJava) {
    frame ret_frame = os::fetch_frame_from_context(ucontext);
    if (ret_frame.pc() == NULL || ret_frame.sp() == NULL ) {
      // CONTEXT wasn't useful
      return false;
    }

    if (!ret_frame.safe_for_sender(this)) {
#if COMPILER2_OR_JVMCI
      // C2 and JVMCI use ebp as a general register see if NULL fp helps
      frame ret_frame2(ret_frame.sp(), NULL, ret_frame.pc());
      if (!ret_frame2.safe_for_sender(this)) {
        // nothing else to try if the frame isn't good
        return false;
      }
      ret_frame = ret_frame2;
#else
      // nothing else to try if the frame isn't good
      return false;
#endif // COMPILER2_OR_JVMCI
    }
    *fr_addr = ret_frame;
    return true;
  }
  // nothing else to try
  return false;
}

void JavaThread::cache_global_variables() { }<|MERGE_RESOLUTION|>--- conflicted
+++ resolved
@@ -49,27 +49,14 @@
   return pd_get_top_frame(fr_addr, ucontext, isInJava, forceUContextUsage);
 }
 
-<<<<<<< HEAD
 bool JavaThread::pd_get_top_frame(frame* fr_addr, void* ucontext, bool isInJava,
   bool forceUContextUsage) {
-
-  assert(this->is_Java_thread(), "must be JavaThread");
-
-  JavaThread* jt = (JavaThread *)this;
-
   // If we have a last_Java_frame, then we should use it even if
   // isInJava == true.  It should be more reliable than ucontext info.
   // But forceUContextUsage == true overrides this.
   if (ucontext == NULL ||
-      (!forceUContextUsage && jt->has_last_Java_frame() && jt->frame_anchor()->walkable())) {
-    *fr_addr = jt->pd_last_frame();
-=======
-bool JavaThread::pd_get_top_frame(frame* fr_addr, void* ucontext, bool isInJava) {
-  // If we have a last_Java_frame, then we should use it even if
-  // isInJava == true.  It should be more reliable than CONTEXT info.
-  if (has_last_Java_frame() && frame_anchor()->walkable()) {
+      (!forceUContextUsage && has_last_Java_frame() && frame_anchor()->walkable())) {
     *fr_addr = pd_last_frame();
->>>>>>> 2f4098e1
     return true;
   }
 
